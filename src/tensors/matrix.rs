//! Linear algebra methods using matrices and vectors.
//!
//! # Examples
//!
//! Solve an underdetermined linear system:
//!
//! ```
//! use symbolica::domains::rational::Q;
//! use symbolica::tensors::matrix::Matrix;
//! let m = vec![
//!     vec![1.into(), 1.into(), 1.into()],
//!     vec![1.into(), 1.into(), 2.into()],
//! ];
//! let rhs = Matrix::new_vec(vec![3.into(), 2.into()], Q);
//!
//! let mat = Matrix::from_nested_vec(m, Q).unwrap();
//! let r = mat.solve_any(&rhs).unwrap();
//! assert_eq!(r.into_vec(), [4.into(), 0.into(), (-1).into()]);
//! ```

use std::{
    fmt::Display,
    ops::{Add, AddAssign, Index, IndexMut, Mul, MulAssign, Neg, Sub, SubAssign},
    slice::Chunks,
};

use colored::{Color, Colorize};

use crate::{
    domains::{
        finite_field::FiniteFieldWorkspace,
        integer::{Integer, Z},
        rational::{Rational, Q},
        Derivable, EuclideanDomain, Field, InternalOrdering, Ring, SelfRing,
    },
    poly::Variable,
    printer::{PrintOptions, PrintState},
};

/// An n-dimensional vector.
///
/// # Examples
///
/// ```
/// use symbolica::domains::rational::Q;
/// use symbolica::tensors::matrix::Vector;
/// let v1 = Vector::new(vec![(3,1).into(), (1,1).into()], Q);
/// let v2 = Vector::new(vec![(2,1).into(), (2,1).into()], Q);
/// let b = Vector::orthogonalize(&[v1, v2]);
///
/// let r = Vector::new(vec![(-2,5).into(), (6,5).into()], Q);
/// assert_eq!(b[1], r);
/// ```
#[derive(Clone, Hash, PartialEq, Eq, Debug)]
pub struct Vector<F: Ring> {
    pub(crate) data: Vec<F::Element>,
    pub(crate) field: F,
}

impl<F: Ring> Vector<F> {
    /// Create a new vector from a list of scalars.
    pub fn new(data: Vec<F::Element>, field: F) -> Vector<F> {
        Vector { data, field }
    }

    /// Create a new zero vector from an existing one.
    pub fn new_zero(&self) -> Vector<F> {
        Vector {
            data: vec![self.field.zero(); self.data.len()],
            field: self.field.clone(),
        }
    }

    pub fn len(&self) -> usize {
        self.data.len()
    }

    /// Create a column vector. This operation is very cheap.
    pub fn into_matrix(self) -> Matrix<F> {
        Matrix {
            nrows: 1,
            ncols: self.data.len() as u32,
            data: self.data,
            field: self.field,
        }
    }

    /// Yield the vector as a list of scalars.
    pub fn into_vec(self) -> Vec<F::Element> {
        self.data
    }

    /// Apply a function `f` to each entry of the vector.
    pub fn map<G: Ring>(&self, f: impl Fn(&F::Element) -> G::Element, field: G) -> Vector<G> {
        Vector {
            data: self.data.iter().map(f).collect(),
            field,
        }
    }

    pub fn norm_squared(&self) -> F::Element {
        let mut res = self.field.zero();
        for e in &self.data {
            self.field.add_mul_assign(&mut res, e, e);
        }
        res
    }

    /// Take the Euclidean scalar product of two column or row vectors.
    pub fn dot(&self, rhs: &Self) -> F::Element {
        if self.data.len() != rhs.data.len() {
            panic!(
                "Vectors do not have equal dimension: {} vs {}",
                self.data.len(),
                rhs.data.len()
            );
        }

        let mut res = self.field.zero();
        for (e1, e2) in self.data.iter().zip(&rhs.data) {
            self.field.add_mul_assign(&mut res, e1, e2);
        }

        res
    }

    /// Compute the Euclidean cross product in three dimensions.
    pub fn cross_product(&self, rhs: &Self) -> Vector<F> {
        if self.data.len() != rhs.data.len() {
            panic!(
                "Vectors do not have equal dimension: {} vs {}",
                self.data.len(),
                rhs.data.len()
            );
        }
        if self.data.len() != 3 {
            panic!(
                "Vectors must be three-dimensional instead of {}",
                self.data.len(),
            );
        }

        Vector {
            data: vec![
                self.field.sub(
                    &self.field.mul(&self.data[1], &rhs.data[2]),
                    &self.field.mul(&self.data[2], &rhs.data[1]),
                ),
                self.field.sub(
                    &self.field.mul(&self.data[2], &rhs.data[0]),
                    &self.field.mul(&self.data[0], &rhs.data[2]),
                ),
                self.field.sub(
                    &self.field.mul(&self.data[0], &rhs.data[1]),
                    &self.field.mul(&self.data[1], &rhs.data[0]),
                ),
            ],
            field: self.field.clone(),
        }
    }
}

impl<F: Ring> SelfRing for Vector<F> {
    fn is_one(&self) -> bool {
        self.data.iter().all(|e| self.field.is_one(e))
    }

    fn is_zero(&self) -> bool {
        self.data.iter().all(F::is_zero)
    }

    fn format<W: std::fmt::Write>(
        &self,
        opts: &PrintOptions,
        mut state: PrintState,
        f: &mut W,
    ) -> Result<bool, std::fmt::Error> {
        if state.in_sum {
            f.write_char('+')?;
        }
        state.in_sum = false;
        state.in_product = false;
        state.in_exp = false;

        if opts.latex {
            f.write_str("\\begin{pvector}")?;

            for (ri, r) in self.data.iter().enumerate() {
                self.field.format(r, opts, PrintState::new(), f)?;

                if ri + 1 < self.data.len() {
                    f.write_str(" & ")?;
                }
            }

            f.write_str("\\end{pvector}")?;
            Ok(false)
        } else {
            f.write_char('{')?;
            for (ri, r) in self.data.iter().enumerate() {
                self.field.format(r, opts, PrintState::new(), f)?;

                if ri + 1 < self.data.len() {
                    f.write_char(',')?;
                }
            }
            f.write_char('}')?;
            Ok(false)
        }
    }
}

impl<F: Ring> InternalOrdering for Vector<F> {
    fn internal_cmp(&self, other: &Self) -> std::cmp::Ordering {
        self.data.internal_cmp(&other.data)
    }
}

impl<F: Derivable> Vector<F> {
    /// Compute the derivative in the variable `x`.
    pub fn derivative(&self, x: &Variable) -> Vector<F> {
        self.map(|e| self.field.derivative(e, x), self.field.clone())
    }

    /// Compute the gradient in the variables `x`.
    pub fn grad(&self, x: &[Variable]) -> Vector<F> {
        if self.len() != x.len() {
            panic!(
                "The number of variables ({}) does not match the number of entries ({})",
                x.len(),
                self.len()
            );
        }

        Vector::new(
            self.data
                .iter()
                .zip(x)
                .map(|(e, v)| self.field.derivative(e, v))
                .collect(),
            self.field.clone(),
        )
    }

    /// Compute the curl of the vector in the variables `x`.
    pub fn curl(&self, x: &[Variable]) -> Vector<F> {
        if self.len() != 3 || x.len() != 3 {
            panic!("Vector and variable list must be three-dimensional");
        }

        Vector {
            data: vec![
                self.field.sub(
                    &self.field.derivative(&self.data[2], &x[1]),
                    &self.field.derivative(&self.data[1], &x[2]),
                ),
                self.field.sub(
                    &self.field.derivative(&self.data[0], &x[2]),
                    &self.field.derivative(&self.data[2], &x[0]),
                ),
                self.field.sub(
                    &self.field.derivative(&self.data[1], &x[0]),
                    &self.field.derivative(&self.data[0], &x[1]),
                ),
            ],
            field: self.field.clone(),
        }
    }

    /// Compute the Jacobian matrix of the vector of functions in the variables `x`.
    pub fn jacobian(&self, x: &[Variable]) -> Matrix<F> {
        let mut jacobian = Vec::with_capacity(self.data.len());

        for e in &self.data {
            for v in x {
                jacobian.push(self.field.derivative(e, v));
            }
        }

        Matrix {
            data: jacobian,
            ncols: x.len() as u32,
            nrows: self.len() as u32,
            field: self.field.clone(),
        }
    }
}

impl<F: Derivable> Matrix<F> {
    /// Compute the derivative in the variable `x`.
    pub fn derivative(&self, x: &Variable) -> Matrix<F> {
        self.map(|e| self.field.derivative(e, x), self.field.clone())
    }
}

impl<F: Ring> Mul<F::Element> for Vector<F> {
    type Output = Vector<F>;

    fn mul(mut self, rhs: F::Element) -> Self::Output {
        for x in &mut self.data {
            self.field.mul_assign(x, &rhs);
        }
        self
    }
}

impl<F: Ring> Mul<F::Element> for &Vector<F> {
    type Output = Vector<F>;

    fn mul(self, rhs: F::Element) -> Self::Output {
        self.clone() * rhs
    }
}

impl<F: EuclideanDomain> Matrix<F> {
    /// Write the first `max_col` columns of the matrix in (non-reduced) echelon form.
    /// Returns the matrix rank.
    pub fn partial_row_reduce_fraction_free(&mut self, max_col: u32) -> u32 {
        let mut i = 0;
        for j in 0..max_col.min(self.ncols) {
            if F::is_zero(&self[(i, j)]) {
                // Select a non-zero pivot.
                for k in i + 1..self.nrows {
                    if !F::is_zero(&self[(k, j)]) {
                        // Swap i-th row and k-th row.
                        for l in j..self.ncols {
                            self.data
                                .swap((self.ncols * i + l) as usize, (self.ncols * k + l) as usize);
                        }
                        break;
                    }
                }

                // zero column found
                if F::is_zero(&self[(i, j)]) {
                    continue;
                }
            }

            // strip content from pivot row to prevent number growth
            let mut g = self[(i, j)].clone();
            for l in j + 1..self.ncols {
                if F::one_is_gcd_unit() && self.field.is_one(&g) {
                    break;
                }
                g = self.field.gcd(&g, &self[(i, l)]);
            }
            if !self.field.is_one(&g) {
                for l in j..self.ncols {
                    self[(i, l)] = self.field.try_div(&self[(i, l)], &g).unwrap();
                }
            }

            let x = self[(i, j)].clone();
            for k in i + 1..self.nrows {
                if !F::is_zero(&self[(k, j)]) {
                    let g = self.field.gcd(&x, &self[(k, j)]);
                    let scale_pivot = self.field.try_div(&self[(k, j)], &g).unwrap();
                    let scale_row = self.field.try_div(&x, &g).unwrap();

                    self[(k, j)] = self.field.zero();
                    for l in j + 1..self.ncols {
                        self[(k, l)] = self.field.sub(
                            &self.field.mul(&self[(k, l)], &scale_row),
                            &self.field.mul(&self[(i, l)], &scale_pivot),
                        );
                    }
                }
            }

            i += 1;
            if i >= self.nrows {
                break;
            }
        }

        i
    }

    /// Create a row-reduced (but not necessarily normalized) matrix from a matrix in echelon form.
    pub fn back_substitution_fraction_free(&mut self, mut max_col: u32) {
        max_col = max_col.min(self.ncols);
        for i in (0..self.nrows).rev() {
            if let Some(j) = (0..max_col).find(|&j| !F::is_zero(&self[(i, j)])) {
                // strip content from pivot row to prevent number growth
                let mut g = self[(i, j)].clone();
                for l in j + 1..self.ncols {
                    if F::one_is_gcd_unit() && self.field.is_one(&g) {
                        break;
                    }
                    g = self.field.gcd(&g, &self[(i, l)]);
                }
                if !self.field.is_one(&g) {
                    for l in j..self.ncols {
                        self[(i, l)] = self.field.try_div(&self[(i, l)], &g).unwrap();
                    }
                }

                for k in 0..i {
                    if !F::is_zero(&self[(k, j)]) {
                        let g = self.field.gcd(&self[(i, j)], &self[(k, j)]);

                        let scale_pivot = self.field.try_div(&self[(k, j)], &g).unwrap();
                        let scale_row = self.field.try_div(&self[(i, j)], &g).unwrap();

                        if !self.field.is_one(&scale_row) {
                            for l in 0..self.ncols {
                                if !F::is_zero(&self[(k, l)]) {
                                    self[(k, l)] = self.field.mul(&self[(k, l)], &scale_row);
                                }
                            }
                        }

                        self[(k, j)] = self.field.zero();
                        for l in j + 1..self.ncols {
                            self[(k, l)] = self
                                .field
                                .sub(&self[(k, l)], &self.field.mul(&self[(i, l)], &scale_pivot));
                        }
                    }
                }
            }
        }
    }

    /// Solve `A * x = b` for `x`, where `A` is `self` if `x` exists in the domain `F`.
    pub fn solve_fraction_free(&self, b: &Matrix<F>) -> Result<Matrix<F>, MatrixError<F>> {
        if self.nrows != b.nrows {
            return Err(MatrixError::ShapeMismatch);
        }
        if b.ncols != 1 {
            return Err(MatrixError::RightHandSideIsNotVector);
        }

        let (neqs, nvars) = (self.nrows, self.ncols);

        let mut m = self.augment(b)?;

        let rank = m.partial_row_reduce_fraction_free(nvars);

        for k in rank..neqs {
            if !F::is_zero(&m[(k, nvars)]) {
                return Err(MatrixError::Inconsistent);
            }
        }

        m.back_substitution_fraction_free(nvars);

        if rank < nvars {
            return Err(MatrixError::Underdetermined {
                rank,
                row_reduced_augmented_matrix: m,
            });
        }

        // now divide by the pivot, if it fails the result is not in the domain
        for x in 0..self.nrows {
            if let Some(q) = self.field.try_div(&m[(x, nvars)], &m[(x, x)]) {
                m[(x, nvars)] = q;
            } else {
                return Err(MatrixError::ResultNotInDomain);
            }
        }

        let result = Matrix {
            nrows: nvars,
            ncols: 1,
            data: (0..nvars).map(|i| m[(i, nvars)].clone()).collect(),
            field: m.field,
        };

        Ok(result)
    }
}

impl<F: Field> Vector<F> {
    /// Project the vector onto the `target` vector.
    pub fn project(&self, target: &Self) -> Self {
        target.clone() * self.field.div(&self.dot(target), &target.norm_squared())
    }

    /// Use the Gram–Schmidt method to create an orthogonal basis.
    pub fn orthogonalize(system: &[Self]) -> Vec<Vector<F>> {
        let mut res = vec![];

        for s in system {
            let mut new_vec = s.clone();
            for x in &res {
                new_vec -= &new_vec.project(x);
            }

            res.push(new_vec);
        }

        res
    }

    /// Apply the Gram-Schmidt method in-place and compute its factors.
    pub fn gram_schmidt(system: &mut [Self], factor: &mut [F::Element]) {
        for s in 0..system.len() {
            let mut res = system[s].clone();
            for j in 0..s {
                factor[s * system.len() + j] = system[0]
                    .field
                    .div(&system[s].dot(&system[j]), &factor[j * system.len() + j]);
                res -= &(system[j].clone() * factor[s * system.len() + j].clone());
            }

            factor[s * system.len() + s] = res.norm_squared();
            system[s] = res;
        }
    }
}

impl Vector<Z> {
    /// Apply the LLL lattice basis reduction algorithm.
    /// `delta` should be a constant between `1/4` and `1`. The most commonly used value is `3/4`.
    pub fn basis_reduction(system: &[Self], delta: Rational) -> Vec<Vector<Z>> {
        let mut res = system.to_vec();

        let mut mus = vec![0.into(); system.len() * system.len()];
        let mut b: Vec<Vector<Q>> = system
            .iter()
            .map(|v| v.map(|e| e.into(), Q))
            .collect::<Vec<_>>();

        Vector::gram_schmidt(&mut b, &mut mus);

        let mut k = 1;
        while k < system.len() {
            for j in (0..k).rev() {
                if mus[k * system.len() + j].abs() < (1, 2).into() {
                    continue;
                }

                let m = &res[j] * mus[k * system.len() + j].round_to_nearest_integer();
                res[k] -= &m;

                // reset b
                for (bb, rr) in b.iter_mut().zip(res.iter()) {
                    *bb = rr.map(|e| e.into(), Q);
                }

                Vector::gram_schmidt(&mut b, &mut mus); // TODO: do partial GS
            }

            if mus[k * system.len() + k]
                > &mus[(k - 1) * &system.len() + (k - 1)]
                    * &(&delta - &(&mus[k * system.len() + k - 1] * &mus[k * system.len() + k - 1]))
            {
                k += 1;
            } else {
                res.swap(k, k - 1);

                for (bb, rr) in b.iter_mut().zip(res.iter()) {
                    *bb = rr.map(|e| e.into(), Q);
                }
                Vector::gram_schmidt(&mut b, &mut mus);

                k = 1.max(k - 1);
            }
        }

        res
    }
}

impl<F: Ring> Index<u32> for Vector<F> {
    type Output = F::Element;

    /// Get the `i`th entry of the vector.
    #[inline]
    fn index(&self, index: u32) -> &Self::Output {
        &self.data[index as usize]
    }
}

impl<F: Ring> IndexMut<u32> for Vector<F> {
    /// Get the `i`th entry of the vector.
    #[inline]
    fn index_mut(&mut self, index: u32) -> &mut F::Element {
        &mut self.data[index as usize]
    }
}

impl<F: Ring> Display for Vector<F> {
    fn fmt(&self, f: &mut std::fmt::Formatter<'_>) -> std::fmt::Result {
        self.format(&PrintOptions::from_fmt(f), PrintState::from_fmt(f), f)
            .map(|_| ())
    }
}

impl<F: Ring> Add<&Vector<F>> for &Vector<F> {
    type Output = Vector<F>;

    /// Add two vectors.
    fn add(self, rhs: &Vector<F>) -> Self::Output {
        if self.data.len() != rhs.data.len() {
            panic!(
                "Cannot add vectors of different dimensions: {}  vs {}",
                self.data.len(),
                rhs.data.len()
            );
        }

        let mut m = self.new_zero();
        for (c, (a, b)) in m.data.iter_mut().zip(self.data.iter().zip(rhs.data.iter())) {
            *c = self.field.add(a, b);
        }

        m
    }
}

impl<F: Ring> AddAssign<&Vector<F>> for Vector<F> {
    ///Add two vectors in place.
    fn add_assign(&mut self, rhs: &Vector<F>) {
        if self.data.len() != rhs.data.len() {
            panic!(
                "Cannot add vectors of different dimensions: {}  vs {}",
                self.data.len(),
                rhs.data.len()
            );
        }

        for (a, b) in self.data.iter_mut().zip(rhs.data.iter()) {
            self.field.add_assign(a, b);
        }
    }
}

impl<F: Ring> Sub<&Vector<F>> for &Vector<F> {
    type Output = Vector<F>;

    /// Subtract two vectors.
    fn sub(self, rhs: &Vector<F>) -> Self::Output {
        if self.data.len() != rhs.data.len() {
            panic!(
                "Cannot subtract vectors of different dimensions: {}  vs {}",
                self.data.len(),
                rhs.data.len()
            );
        }

        let mut m = self.new_zero();
        for (c, (a, b)) in m.data.iter_mut().zip(self.data.iter().zip(rhs.data.iter())) {
            *c = self.field.sub(a, b);
        }

        m
    }
}

impl<F: Ring> SubAssign<&Vector<F>> for Vector<F> {
    fn sub_assign(&mut self, rhs: &Vector<F>) {
        if self.data.len() != rhs.data.len() {
            panic!(
                "Cannot subtract vectors of different dimensions: {}  vs {}",
                self.data.len(),
                rhs.data.len()
            );
        }

        for (a, b) in self.data.iter_mut().zip(rhs.data.iter()) {
            self.field.sub_assign(a, b);
        }
    }
}

impl<F: Ring> Neg for Vector<F> {
    type Output = Vector<F>;

    /// Negate each entry of the vector.
    fn neg(mut self) -> Self::Output {
        for e in &mut self.data {
            *e = self.field.neg(e);
        }

        self
    }
}

/// A matrix with entries that are elements of a ring `F`.
/// A vector can be represented as a matrix with one row or one column.
///
/// # Examples
///
/// ```    
/// use symbolica::domains::rational::Q;
/// use symbolica::tensors::matrix::Matrix;    
/// let a = Matrix::from_linear(vec![3.into(), 2.into(), 15.into(), 4.into()], 2, 2, Q).unwrap();
/// let inv = a.inv().unwrap();
/// assert_eq!(&a * &inv, Matrix::identity(2, Q));
/// ```
#[derive(Clone, Hash, PartialEq, Eq, Debug)]
pub struct Matrix<F: Ring> {
    pub(crate) data: Vec<F::Element>,
    pub(crate) nrows: u32,
    pub(crate) ncols: u32,
    pub(crate) field: F,
}

impl<F: Ring> Matrix<F> {
    /// Create a new zeroed matrix with `nrows` rows and `ncols` columns.
    pub fn new(nrows: u32, ncols: u32, field: F) -> Matrix<F> {
        Matrix {
            data: (0..nrows as usize * ncols as usize)
                .map(|_| field.zero())
                .collect(),
            nrows,
            ncols,
            field,
        }
    }

    /// Create a new square matrix with `nrows` rows and ones on the main diagonal and zeroes elsewhere.
    pub fn identity(nrows: u32, field: F) -> Matrix<F> {
        Matrix {
            data: (0..nrows as usize * nrows as usize)
                .map(|i| {
                    if i % nrows as usize == i / nrows as usize {
                        field.one()
                    } else {
                        field.zero()
                    }
                })
                .collect(),
            nrows,
            ncols: nrows,
            field,
        }
    }

    /// Create a new matrix with the scalars `diag` on the main diagonal and zeroes elsewhere.
    pub fn eye(diag: &[F::Element], field: F) -> Matrix<F> {
        let mut m = Matrix::new(diag.len() as u32, diag.len() as u32, field);
        for (i, e) in diag.iter().enumerate() {
            m[(i as u32, i as u32)] = e.clone();
        }
        m
    }

    /// Create a new column vector from a list of scalars.
    pub fn new_vec(data: Vec<F::Element>, field: F) -> Matrix<F> {
        Matrix {
            nrows: data.len() as u32,
            ncols: 1,
            data,
            field,
        }
    }

    /// Convert a linear representation of a matrix to a `Matrix`.
    pub fn from_linear(
        data: Vec<F::Element>,
        nrows: u32,
        ncols: u32,
        field: F,
    ) -> Result<Matrix<F>, String> {
        if data.len() == (nrows * ncols) as usize {
            Ok(Matrix {
                data,
                nrows,
                ncols,
                field,
            })
        } else {
            Err(format!(
                "Data length does not match matrix dimensions: {} vs ({},{})",
                data.len(),
                nrows,
                ncols
            ))
        }
    }

    /// Create a new matrix from a 2-dimensional vector of scalars.
    pub fn from_nested_vec(matrix: Vec<Vec<F::Element>>, field: F) -> Result<Matrix<F>, String> {
        let mut data = vec![];

        let cols = matrix.first().map(|r| r.len()).unwrap_or(0);

        for d in matrix {
            if d.len() != cols {
                return Err("Matrix is not rectangular".to_string());
            }

            data.extend(d);
        }

        Ok(Matrix {
            nrows: (data.len() / cols) as u32,
            ncols: cols as u32,
            data,
            field,
        })
    }

    /// Return the number of rows.
    pub fn nrows(&self) -> usize {
        self.nrows as usize
    }

    /// Return the number of columns.
    pub fn ncols(&self) -> usize {
        self.ncols as usize
    }

    /// Return the field of the matrix entries.
    pub fn field(&self) -> &F {
        &self.field
    }

    /// Return an iterator over the rows of the matrix.
    pub fn row_iter(&self) -> Chunks<'_, F::Element> {
        self.data.chunks(self.ncols as usize)
    }

    /// Return true iff every entry in the matrix is zero.
    pub fn is_zero(&self) -> bool {
        self.data.iter().all(|e| F::is_zero(e))
    }

    /// Return true iff every non- main diagonal entry in the matrix is zero.
    pub fn is_diagonal(&self) -> bool {
        self.data
            .iter()
            .enumerate()
            .all(|(i, e)| i as u32 % self.ncols == i as u32 / self.ncols || F::is_zero(e))
    }

    /// Transpose the matrix.
    pub fn transpose(&self) -> Matrix<F> {
        let mut m = Matrix::new(self.ncols, self.nrows, self.field.clone());
        for i in 0..self.nrows {
            for j in 0..self.ncols {
                m[(j, i)] = self[(i, j)].clone();
            }
        }
        m
    }

    /// Return the underlying vector of scalars.
    pub fn into_vec(self) -> Vec<F::Element> {
        self.data
    }

    /// Transpose the matrix in-place.
    pub fn into_transposed(mut self) -> Matrix<F> {
        if self.nrows == self.ncols {
            for i in 0..self.nrows {
                for j in 0..i {
                    self.data
                        .swap((i * self.ncols + j) as usize, (j * self.ncols + i) as usize);
                }
            }

            (self.nrows, self.ncols) = (self.ncols, self.nrows);
            self
        } else {
            let mut m = Matrix::new(self.ncols, self.nrows, self.field.clone());
            for i in 0..self.nrows {
                for j in 0..self.ncols {
                    m[(j, i)] = std::mem::replace(&mut self[(i, j)], m.field.zero());
                }
            }
            m
        }
    }

    // Swap the i-th row with the j-th row.
    pub fn swap_rows(&mut self, i: u32, j: u32) {
        for k in 0..self.ncols {
            self.data
                .swap((i * self.ncols + k) as usize, (j * self.ncols + k) as usize);
        }
    }

    // Swap the i-th column with the j-th column.
    pub fn swap_cols(&mut self, i: u32, j: u32) {
        for k in 0..self.nrows {
            self.data
                .swap((k * self.ncols + i) as usize, (k * self.ncols + j) as usize);
        }
    }

    /// Multiply the scalar `e` to each entry of the matrix.
    pub fn mul_scalar(&self, e: &F::Element) -> Matrix<F> {
        Matrix {
            data: self.data.iter().map(|ee| self.field.mul(ee, e)).collect(),
            nrows: self.nrows,
            ncols: self.ncols,
            field: self.field.clone(),
        }
    }

    /// Apply a function `f` to each entry of the matrix.
    pub fn map<G: Ring>(&self, f: impl Fn(&F::Element) -> G::Element, field: G) -> Matrix<G> {
        Matrix {
            data: self.data.iter().map(f).collect(),
            nrows: self.nrows,
            ncols: self.ncols,
            field,
        }
    }

    /// Get the squared Euclidean norm of the matrix.
    pub fn norm_squared(&self) -> F::Element {
        let mut norm = self.field.zero();
        for d in &self.data {
            self.field.add_mul_assign(&mut norm, d, d);
        }
        norm
    }

    /// Convert a matrix that is a row or column vector into a [Vector].
    /// Will panic if the input is not vector-like.
    pub fn into_vector(self) -> Vector<F> {
        if self.nrows != 1 && self.ncols != 1 {
            panic!("The matrix is not a vector");
        }

        Vector {
            data: self.data,
            field: self.field,
        }
    }

    /// Augment the matrix with another matrix, e.g. create `[A B]` from matrix `A` and `B`.
    ///
    /// Returns an error when the matrices do not have the same number of rows.
    pub fn augment(&self, matrix: &Matrix<F>) -> Result<Matrix<F>, MatrixError<F>> {
        if self.nrows != matrix.nrows {
            return Err(MatrixError::ShapeMismatch);
        }

        let mut m = Matrix::new(self.nrows, self.ncols + matrix.ncols, self.field.clone());

        for (r, (r1, r2)) in self.row_iter().zip(matrix.row_iter()).enumerate() {
            m.data[r as usize * m.ncols as usize
                ..r as usize * m.ncols as usize + self.ncols as usize]
                .clone_from_slice(r1);
            m.data[r as usize * m.ncols as usize + self.ncols as usize
                ..r as usize * m.ncols as usize + m.ncols as usize]
                .clone_from_slice(r2);
        }

        Ok(m)
    }

    /// Split the matrix into two matrices at the `index`-th column.
    pub fn split_col(&self, index: u32) -> Result<(Matrix<F>, Matrix<F>), MatrixError<F>> {
        if index == 0 || index >= self.ncols - 1 {
            return Err(MatrixError::ShapeMismatch);
        }

        let mut m1 = Matrix::new(self.nrows, index, self.field.clone());
        let mut m2 = Matrix::new(self.nrows, self.ncols - index, self.field.clone());

        // chunks could be 0!
        for (r, (r1, r2)) in self.row_iter().zip(
            m1.data
                .chunks_mut(index as usize)
                .zip(m2.data.chunks_mut(self.ncols as usize - index as usize)),
        ) {
            r1.clone_from_slice(&r[..index as usize]);
            r2.clone_from_slice(&r[index as usize..]);
        }

        Ok((m1, m2))
    }

    /// Permutes the rows of the matrix based on the provided permutation vector.
    pub fn permute_rows(&self, pv: &[u32]) -> Result<Self, MatrixError<F>> {
        if self.nrows as usize != pv.len() {
            return Err(MatrixError::ShapeMismatch);
        }

        let mut data = Vec::with_capacity(self.data.len());
        for row_index in pv {
            if row_index.ge(&Integer::from(self.nrows)) {
                return Err(MatrixError::IndexOutOfBounds {
                    indices: vec![row_index.clone()],
                    shape: vec![self.nrows],
                });
            }
            let start = row_index * self.ncols;
            let end = &start + self.ncols;
            data.extend_from_slice(&self.data[start.to_u64() as usize..end.to_u64() as usize]);
        }

        Ok(Matrix {
            ncols: self.ncols,
            nrows: self.nrows,
            data: data,
            field: self.field.clone(),
        })
    }
}

impl<F: Ring> SelfRing for Matrix<F> {
    fn is_one(&self) -> bool {
        self.data.iter().enumerate().all(|(i, e)| {
            i as u32 % self.ncols == i as u32 / self.ncols && self.field.is_one(e) || F::is_zero(e)
        })
    }

    fn is_zero(&self) -> bool {
        self.data.iter().all(F::is_zero)
    }

    fn format<W: std::fmt::Write>(
        &self,
        opts: &PrintOptions,
        mut state: PrintState,
        f: &mut W,
    ) -> Result<bool, std::fmt::Error> {
        if state.in_sum {
            f.write_char('+')?;
        }
        state.in_sum = false;
        state.in_product = false;
        state.in_exp = false;

        if opts.latex {
            f.write_str("\\begin{pmatrix}")?;

            for (ri, r) in self.row_iter().enumerate() {
                for (ci, c) in r.iter().enumerate() {
                    self.field.format(c, opts, state, f)?;

                    if ci + 1 < self.ncols as usize {
                        f.write_str(" & ")?;
                    }
                }
                if ri + 1 < self.nrows as usize {
                    f.write_str(r" \\ ")?;
                }
            }

            f.write_str("\\end{pmatrix}")?;
            Ok(false)
        } else if opts.pretty_matrix {
            f.write_char('[')?;
            for (ri, r) in self.row_iter().enumerate() {
                if ri > 0 {
                    f.write_char(' ')?;
                }
                f.write_char('[')?;
                for (ci, c) in r.iter().enumerate() {
                    self.field.format(c, opts, state, f)?;

                    if ci + 1 < self.ncols as usize {
                        write!(f, "{}", ", ".bold().color(Color::BrightMagenta))?;
                    }
                }
                f.write_char(']')?;

                if ri + 1 < self.nrows as usize {
                    f.write_str(",\n")?;
                }
            }
            f.write_char(']')?;
            Ok(false)
        } else {
            f.write_char('{')?;
            for (ri, r) in self.row_iter().enumerate() {
                f.write_char('{')?;
                for (ci, c) in r.iter().enumerate() {
                    self.field.format(c, opts, state, f)?;

                    if ci + 1 < self.ncols as usize {
                        f.write_char(',')?;
                    }
                }
                f.write_char('}')?;
                if ri + 1 < self.nrows as usize {
                    f.write_char(',')?;
                }
            }
            f.write_char('}')?;
            Ok(false)
        }
    }
}

impl<F: Ring> InternalOrdering for Matrix<F> {
    fn internal_cmp(&self, other: &Self) -> std::cmp::Ordering {
        (self.nrows, self.ncols)
            .cmp(&(other.nrows, other.ncols))
            .then_with(|| self.data.internal_cmp(&other.data))
    }
}

impl<F: Ring> Index<u32> for Matrix<F> {
    type Output = [F::Element];

    /// Get the `index`th row of the matrix.
    #[inline]
    fn index(&self, index: u32) -> &Self::Output {
        &self.data[index as usize * self.nrows as usize..(index as usize + 1) * self.nrows as usize]
    }
}

impl<F: Ring> Index<(u32, u32)> for Matrix<F> {
    type Output = F::Element;

    /// Get the `i`th row and `j`th column of the matrix, where `index=(i,j)`.
    #[inline]
    fn index(&self, index: (u32, u32)) -> &Self::Output {
        &self.data[(index.0 * self.ncols + index.1) as usize]
    }
}

impl<F: Ring> IndexMut<(u32, u32)> for Matrix<F> {
    /// Get the `i`th row and `j`th column of the matrix, where `index=(i,j)`.
    #[inline]
    fn index_mut(&mut self, index: (u32, u32)) -> &mut F::Element {
        &mut self.data[(index.0 * self.ncols + index.1) as usize]
    }
}

impl<F: Ring> Display for Matrix<F> {
    fn fmt(&self, f: &mut std::fmt::Formatter<'_>) -> std::fmt::Result {
        self.format(&PrintOptions::from_fmt(f), PrintState::from_fmt(f), f)
            .map(|_| ())
    }
}

impl<F: Ring> Add<&Matrix<F>> for &Matrix<F> {
    type Output = Matrix<F>;

    /// Add two matrices.
    fn add(self, rhs: &Matrix<F>) -> Self::Output {
        if self.nrows != rhs.nrows || self.ncols != rhs.ncols {
            panic!(
                "Cannot add matrices of different dimensions: ({},{}) vs ({},{})",
                self.nrows, self.ncols, rhs.nrows, rhs.ncols
            );
        }

        let mut m = Matrix::new(self.nrows, self.ncols, self.field.clone());
        for (c, (a, b)) in m.data.iter_mut().zip(self.data.iter().zip(rhs.data.iter())) {
            *c = self.field.add(a, b);
        }

        m
    }
}

impl<F: Ring> AddAssign<&Matrix<F>> for Matrix<F> {
    ///Add two matrices in place.
    fn add_assign(&mut self, rhs: &Matrix<F>) {
        if self.nrows != rhs.nrows || self.ncols != rhs.ncols {
            panic!(
                "Cannot add matrices of different dimensions: ({},{}) vs ({},{})",
                self.nrows, self.ncols, rhs.nrows, rhs.ncols
            );
        }

        for (a, b) in self.data.iter_mut().zip(rhs.data.iter()) {
            self.field.add_assign(a, b);
        }
    }
}

impl<F: Ring> Sub<&Matrix<F>> for &Matrix<F> {
    type Output = Matrix<F>;

    /// Subtract two matrices.
    fn sub(self, rhs: &Matrix<F>) -> Self::Output {
        if self.nrows != rhs.nrows || self.ncols != rhs.ncols {
            panic!(
                "Cannot add matrices of different dimensions: ({},{}) vs ({},{})",
                self.nrows, self.ncols, rhs.nrows, rhs.ncols
            );
        }

        let mut m = Matrix::new(self.nrows, self.ncols, self.field.clone());
        for (c, (a, b)) in m.data.iter_mut().zip(self.data.iter().zip(rhs.data.iter())) {
            *c = self.field.sub(a, b);
        }

        m
    }
}

impl<F: Ring> SubAssign<&Matrix<F>> for Matrix<F> {
    ///Add two matrices in place.
    fn sub_assign(&mut self, rhs: &Matrix<F>) {
        if self.nrows != rhs.nrows || self.ncols != rhs.ncols {
            panic!(
                "Cannot add matrices of different dimensions: ({},{}) vs ({},{})",
                self.nrows, self.ncols, rhs.nrows, rhs.ncols
            );
        }

        for (a, b) in self.data.iter_mut().zip(rhs.data.iter()) {
            self.field.sub_assign(a, b);
        }
    }
}

impl<F: Ring> Mul<&Matrix<F>> for &Matrix<F> {
    type Output = Matrix<F>;

    /// Multiply two matrices.
    fn mul(self, rhs: &Matrix<F>) -> Self::Output {
        if self.ncols != rhs.nrows {
            panic!(
                "Cannot multiply matrices because of a dimension mismatch: ({},{}) vs ({},{})",
                self.nrows, self.ncols, rhs.nrows, rhs.ncols
            );
        }

        let mut m = Matrix::new(self.nrows, rhs.ncols, self.field.clone());

        for i in 0..self.nrows {
            for j in 0..rhs.ncols {
                let sum = &mut m[(i, j)];
                for k in 0..self.ncols {
                    self.field.add_mul_assign(sum, &self[(i, k)], &rhs[(k, j)]);
                }
            }
        }

        m
    }
}

impl<F: Ring> MulAssign<&Matrix<F>> for Matrix<F> {
    ///Multiply two matrices in place.
    fn mul_assign(&mut self, rhs: &Matrix<F>) {
        *self = &*self * rhs;
    }
}

impl<F: Ring> Neg for Matrix<F> {
    type Output = Matrix<F>;

    /// Negate each entry of the matrix.
    fn neg(mut self) -> Self::Output {
        for e in &mut self.data {
            *e = self.field.neg(e);
        }

        self
    }
}

impl<'a, F: Ring> IntoIterator for &'a Matrix<F> {
    type Item = &'a F::Element;
    type IntoIter = std::slice::Iter<'a, F::Element>;

    /// Create a row-major iterator over the matrix.
    fn into_iter(self) -> Self::IntoIter {
        self.data.iter()
    }
}

/// Errors that can occur when performing matrix operations.
#[derive(Debug)]
pub enum MatrixError<F: Ring> {
    Underdetermined {
        rank: u32,
        row_reduced_augmented_matrix: Matrix<F>,
    },
    Inconsistent,
    NotSquare,
    Singular,
    ShapeMismatch,
    RightHandSideIsNotVector,
    ResultNotInDomain,
    IndexOutOfBounds {
        indices: Vec<u32>,
        shape: Vec<u32>,
    },
}

impl<F: Ring> std::fmt::Display for MatrixError<F> {
    fn fmt(&self, f: &mut std::fmt::Formatter<'_>) -> std::fmt::Result {
        match self {
            MatrixError::Underdetermined {
                rank,
                row_reduced_augmented_matrix,
            } => {
                writeln!(f, "The system is underdetermined with rank {}", rank)?;
                writeln!(
                    f,
                    "\nRow reduced augmented matrix:\n{}",
                    row_reduced_augmented_matrix
                )
            }
            MatrixError::Inconsistent => write!(f, "The system is inconsistent"),
            MatrixError::NotSquare => write!(f, "The matrix is not square"),
            MatrixError::Singular => write!(f, "The matrix is singular"),
            MatrixError::ShapeMismatch => write!(f, "The shape of the matrix is not compatible"),
            MatrixError::RightHandSideIsNotVector => {
                write!(f, "The right-hand side is not a vector")
            }
            MatrixError::ResultNotInDomain => write!(
                f,
                "The result does not belong to the same domain as the matrix."
            ),
            MatrixError::IndexOutOfBounds { indices, shape } => write!(
                f,
                "Index out of bounds: tried to access element at {:?}, but the matrix has shape {:?}.",
                indices,
                shape
            ),
        }
    }
}

impl<F: EuclideanDomain> Matrix<F> {
    /// Get the content of the matrix, i.e. the gcd of all entries.
    pub fn content(&self) -> F::Element {
        let mut gcd = self.field.zero();
        for e in &self.data {
            gcd = self.field.gcd(&gcd, e);
        }

        gcd
    }

    /// Divide each entry in the matrix by the scalar `e`.
    pub fn div_scalar(&self, e: &F::Element) -> Matrix<F> {
        Matrix {
            data: self
                .data
                .iter()
                .map(|ee| {
                    let (q, r) = self.field.quot_rem(ee, e);
                    assert_eq!(r, self.field.zero());
                    q
                })
                .collect(),
            nrows: self.nrows,
            ncols: self.ncols,
            field: self.field.clone(),
        }
    }

    /// Construct the same matrix, but with the content removed.
    pub fn primitive_part(&self) -> Matrix<F> {
        let c = self.content();
        if self.field.is_one(&c) {
            self.clone()
        } else {
            self.div_scalar(&c)
        }
    }
}

impl<F: Field> Matrix<F> {
    /// Compute the inverse of a square matrix, if it exists.
    /// Otherwise, this function returns `MatrixError::Singular`.
    pub fn inv(&self) -> Result<Self, MatrixError<F>> {
        if self.nrows != self.ncols {
            Err(MatrixError::NotSquare)?;
        }

        // hardcode options for 2x2 and 3x3 matrices
        let f = &self.field;
        if self.nrows == 2 {
            let d = self.field.sub(
                &f.mul(&self.data[0], &self.data[3]),
                &f.mul(&self.data[1], &self.data[2]),
            );

            if F::is_zero(&d) {
                return Err(MatrixError::Singular);
            }

            let d_inv = self.field.inv(&d);
            return Ok(Matrix {
                nrows: 2,
                ncols: 2,
                data: vec![
                    f.mul(&self.data[3], &d_inv),
                    f.mul(&f.neg(&self.data[1]), &d_inv),
                    f.mul(&f.neg(&self.data[2]), &d_inv),
                    f.mul(&self.data[0], &d_inv),
                ],
                field: f.clone(),
            });
        }

        if self.nrows == 3 {
            #[inline(always)]
            fn sub_mul_mul<F: Field>(
                f: &F,
                r: &[F::Element],
                a: usize,
                b: usize,
                c: usize,
                d: usize,
            ) -> F::Element {
                f.sub(&f.mul(&r[a], &r[b]), &f.mul(&r[c], &r[d]))
            }

            let mut m = Matrix {
                nrows: 3,
                ncols: 3,
                data: vec![
                    sub_mul_mul(f, &self.data, 4, 8, 5, 7),
                    sub_mul_mul(f, &self.data, 2, 7, 1, 8),
                    sub_mul_mul(f, &self.data, 1, 5, 2, 4),
                    sub_mul_mul(f, &self.data, 5, 6, 3, 8),
                    sub_mul_mul(f, &self.data, 0, 8, 2, 6),
                    sub_mul_mul(f, &self.data, 2, 3, 0, 5),
                    sub_mul_mul(f, &self.data, 3, 7, 4, 6),
                    sub_mul_mul(f, &self.data, 1, 6, 0, 7),
                    sub_mul_mul(f, &self.data, 0, 4, 1, 3),
                ],
                field: f.clone(),
            };

            let d = f.add(
                &f.mul(&self.data[0], &m.data[0]),
                &f.add(
                    &f.mul(&self.data[1], &m.data[3]),
                    &f.mul(&self.data[2], &m.data[6]),
                ),
            );

            if F::is_zero(&d) {
                return Err(MatrixError::Singular);
            }

            let d_inv = self.field.inv(&d);
            for e in &mut m.data {
                *e = f.mul(e, &d_inv);
            }
            return Ok(m);
        }

        // use Gaussian elimination with an augmented matrix to find the inverse
        let mut m = Matrix::new(self.nrows, self.nrows * 2, self.field.clone());
        for r in 0..self.nrows {
            for c in 0..self.ncols {
                m[(r, c)] = self[(r, c)].clone();
            }
            m[(r, self.nrows + r)] = self.field.one();
        }

        let rank = m.row_reduce(m.ncols);

        if rank < self.nrows as usize {
            return Err(MatrixError::Singular);
        }

        for r in 0..self.nrows {
            for c in 0..self.ncols {
                m.data[r as usize * self.ncols as usize + c as usize] = std::mem::replace(
                    &mut m.data
                        [r as usize * 2 * self.ncols as usize + self.ncols as usize + c as usize],
                    self.field.zero(),
                );
            }
        }

        m.ncols = self.ncols;
        m.data.truncate(m.nrows as usize * m.ncols as usize);

        Ok(m)
    }

    /// Compute the determinant of the matrix.
    pub fn det(&self) -> Result<F::Element, MatrixError<F>> {
        if self.nrows != self.ncols {
            Err(MatrixError::NotSquare)?;
        }

        let f = &self.field;
        match self.nrows {
            0 => Err(MatrixError::Singular),
            1 => Ok(self.data[0].clone()),
            2 => Ok(f.sub(
                &f.mul(&self.data[0], &self.data[3]),
                &f.mul(&self.data[1], &self.data[2]),
            )),
            3 => {
                let m0 = f.mul(
                    &self.data[0],
                    &f.sub(
                        &f.mul(&self.data[4], &self.data[8]),
                        &f.mul(&self.data[5], &self.data[7]),
                    ),
                );
                let m1 = f.mul(
                    &self.data[1],
                    &f.sub(
                        &f.mul(&self.data[5], &self.data[6]),
                        &f.mul(&self.data[3], &self.data[8]),
                    ),
                );
                let m2 = f.mul(
                    &self.data[2],
                    &f.sub(
                        &f.mul(&self.data[3], &self.data[7]),
                        &f.mul(&self.data[4], &self.data[6]),
                    ),
                );

                Ok(f.add(&f.add(&m0, &m1), &m2))
            }
            _ => self.clone().det_in_place(),
        }
    }

    /// Compute the determinant of the matrix in-place.
    pub fn det_in_place(&mut self) -> Result<F::Element, MatrixError<F>> {
        if self.nrows != self.ncols {
            Err(MatrixError::NotSquare)?;
        }

        if self.nrows != self.partial_row_reduce(self.nrows) {
            return Ok(self.field.zero());
        }

        let mut det = self.field.one();
        for x in 0..self.nrows {
            self.field
                .mul_assign(&mut det, &self.data[(x + self.nrows * x) as usize]);
        }

        Ok(det)
    }

    /// Write the first `max_col` columns of the matrix in (non-reduced) echelon form.
    /// Returns the matrix rank.
    pub fn partial_row_reduce(&mut self, max_col: u32) -> u32 {
        let (res, _) = self.partial_row_reduce_impl(max_col, false);
        res
    }

    /// Write the first `max_col` columns of the matrix in (non-reduced) echelon form.
    /// Returns the matrix rank, and optionally the history of manipulation.
    fn partial_row_reduce_impl(
        &mut self,
        max_col: u32,
        require_history: bool,
    ) -> (u32, Option<(Vec<(u32, u32)>, Vec<Vec<F::Element>>)>) {
        let zero = self.field.zero();

        let mut multipliers = if require_history {
            Some(vec![vec![zero.clone(); self.nrows()]; self.nrows()])
        } else {
            None
        };
        let mut swaps = if require_history {
            Some(Vec::new())
        } else {
            None
        };

        let mut i = 0;
        for j in 0..max_col.min(self.ncols) {
            if F::is_zero(&self[(i, j)]) {
                // Select a non-zero pivot.
                for k in i + 1..self.nrows {
                    if !F::is_zero(&self[(k, j)]) {
                        // Swap i-th row and k-th row.
                        if let Some(ref mut s) = swaps {
                            s.push((i, k));
                        }
                        for l in j..self.ncols {
                            self.data
                                .swap((self.ncols * i + l) as usize, (self.ncols * k + l) as usize);
                        }
                        break;
                    }
                }

                // zero column found
                if F::is_zero(&self[(i, j)]) {
                    continue;
                }
            }
            let x = self[(i, j)].clone();
            let inv_x = self.field.inv(&x);
            for k in i + 1..self.nrows {
                if !F::is_zero(&self[(k, j)]) {
                    let s = self.field.mul(&self[(k, j)], &inv_x);
                    if let Some(ref mut m) = multipliers {
                        m[k as usize][i as usize] = s.clone();
                    };
                    self[(k, j)] = self.field.zero();
                    for l in j + 1..self.ncols {
                        let mut e = std::mem::replace(&mut self[(k, l)], zero.clone());
                        self.field.sub_mul_assign(&mut e, &self[(i, l)], &s);
                        self[(k, l)] = e;
                    }
                }
            }

            i += 1;
            if i >= self.nrows {
                break;
            }
        }

        let history = if require_history {
            Some((swaps.unwrap(), multipliers.unwrap()))
        } else {
            None
        };
        (i, history)
    }

    /// Create a row-reduced matrix from a matrix in echelon form.
    pub fn back_substitution(&mut self, mut max_col: u32) {
        max_col = max_col.min(self.ncols);
        let field = self.field.clone();
        for i in (0..self.nrows).rev() {
            if let Some(j) = (0..max_col).find(|&j| !F::is_zero(&self[(i, j)])) {
                if !field.is_one(&self[(i, j)]) {
                    let inv_x = field.inv(&self[(i, j)]);

                    for k in j..self.ncols {
                        field.mul_assign(&mut self[(i, k)], &inv_x);
                    }
                }

                for k in 0..i {
                    if !F::is_zero(&self[(k, j)]) {
                        let scale = std::mem::replace(&mut self[(k, j)], field.zero());
                        for l in j + 1..self.ncols {
                            let mut e = std::mem::replace(&mut self[(k, l)], field.zero());
                            field.sub_mul_assign(&mut e, &self[(i, l)], &scale);
                            self[(k, l)] = e;
                        }
                    }
                }
            }
        }
    }

    /// Solve `A * x = b` for `x`, where `A` is `self`.
    pub fn solve(&self, b: &Matrix<F>) -> Result<Matrix<F>, MatrixError<F>> {
        if self.nrows != b.nrows {
            return Err(MatrixError::ShapeMismatch);
        }
        if b.ncols != 1 {
            return Err(MatrixError::RightHandSideIsNotVector);
        }

        let (neqs, nvars) = (self.nrows, self.ncols);

        let mut m = self.augment(b)?;

        let rank = m.partial_row_reduce(nvars);

        for k in rank..neqs {
            if !F::is_zero(&m[(k, nvars)]) {
                return Err(MatrixError::Inconsistent);
            }
        }

        m.back_substitution(nvars);

        if rank < nvars {
            return Err(MatrixError::Underdetermined {
                rank,
                row_reduced_augmented_matrix: m,
            });
        }

        let result = Matrix {
            nrows: nvars,
            ncols: 1,
            data: (0..nvars).map(|i| m[(i, nvars)].clone()).collect(),
            field: m.field,
        };

        Ok(result)
    }

    /// Solve `A * x = b` for `x`, where `A` is `self` and return any solution if the
    /// system is underdetermined.
    pub fn solve_any(&self, b: &Matrix<F>) -> Result<Matrix<F>, MatrixError<F>> {
        match self.solve(b) {
            Ok(x) => Ok(x),
            Err(MatrixError::Underdetermined {
                row_reduced_augmented_matrix,
                ..
            }) => {
                let mut x = Matrix::new(self.ncols, 1, self.field.clone());
                for r in row_reduced_augmented_matrix.row_iter() {
                    for (i, e) in r.iter().enumerate().take(self.ncols as usize) {
                        if !F::is_zero(e) {
                            x.data[i] = r.last().unwrap().clone();
                            break;
                        }
                    }
                }

                debug_assert_eq!(&(self * &x), b);

                Ok(x)
            }
            Err(e) => Err(e),
        }
    }

    /// Row-reduce the first `max_col` columns of the matrix in-place using Gaussian elimination and return the rank.
    pub fn row_reduce(&mut self, max_col: u32) -> usize {
        let rank = self.partial_row_reduce(max_col) as usize;
        self.back_substitution(max_col);
        rank
    }

    /// Get the rank of the matrix.
    pub fn rank(&self) -> usize {
        self.clone().partial_row_reduce(self.ncols) as usize
    }

    /// Compute an LU decomposition for a possibly non-square matrix A (size m x n).
    ///
    /// Returns (P, L, U) such that:
    ///    A.permute_rows(P) = L * U
    ///
    /// - P is a vector of length m
    /// - L is m x rank
    /// - U is rank x n
    ///
    /// If rank < min(m, n), the matrix is rank-deficient and a MatrixError::Singluar is raised.
    pub fn lu_decompose(&self) -> Result<(Vec<u32>, Matrix<F>, Matrix<F>), MatrixError<F>> {
        let m = self.nrows;
        let n = self.ncols;
        let one = self.field.one();

        let mut mat = self.clone();

        let (rank, history) = mat.partial_row_reduce_impl(mat.nrows, true);
        let (swaps, multipliers) = history.unwrap();

        if rank < m.min(n) {
            return Err(MatrixError::Singular);
        }

        let mut pv: Vec<u32> = (0..m).collect();
        for &(i, k) in &swaps {
            pv.swap(i as usize, k as usize);
        }

        let mut l = Matrix::new(m, rank, self.field.clone());
        for i in 0..rank.min(m) {
            l[(i, i)] = one.clone();
        }
        for r in 0..m {
            for i in 0..r {
                let val = &multipliers[r as usize][i as usize];
                if !F::is_zero(val) {
                    l[(r, i)] = val.clone();
                }
            }
        }

        let mut u = Matrix::new(rank, n, self.field.clone());
        for i in 0..rank {
            for j in 0..n {
                u[(i, j)] = mat[(i, j)].clone();
            }
        }

        Ok((pv, l, u))
    }
}

#[cfg(test)]
mod test {
    use std::ops::Mul;

    use crate::{
<<<<<<< HEAD
        atom::{Atom, AtomCore, AtomView},
        domains::{atom::AtomField, integer::Z, rational::Q, Ring},
        symb,
=======
        atom::Atom,
        domains::{atom::AtomField, integer::Z, rational::Q},
        parse, symbol,
>>>>>>> ff6d2f4a
        tensors::matrix::{Matrix, Vector},
    };

    #[test]
    fn basics() {
        let a = Matrix::from_linear(
            vec![1.into(), 2.into(), 3.into(), 4.into(), 5.into(), 6.into()],
            2,
            3,
            Z,
        )
        .unwrap();

        assert_eq!(a.transpose().data, vec![1, 4, 2, 5, 3, 6]);

        assert_eq!(a.clone().into_transposed().data, vec![1, 4, 2, 5, 3, 6]);

        assert_eq!((-a.clone()).data, vec![-1, -2, -3, -4, -5, -6]);

        assert_eq!((&a - &a).data, vec![0, 0, 0, 0, 0, 0]);

        let b = Matrix::from_nested_vec(
            vec![
                vec![7.into(), 8.into()],
                vec![9.into(), 10.into()],
                vec![11.into(), 12.into()],
            ],
            Z,
        )
        .unwrap();

        let c = &a * &b;

        assert_eq!(c.data, vec![58, 64, 139, 154]);
        assert_eq!(&c[1], &[139, 154]);
        assert_eq!(c[(0, 1)], 64);

        let mut d = a.clone();
        d += &a;

        assert_eq!(d.data, vec![2, 4, 6, 8, 10, 12]);

        let c_m = c.map(|x| x * 2u64, Z);
        assert_eq!(c_m.data, vec![116, 128, 278, 308]);
    }

    #[test]
    fn solve() {
        let a = Matrix::from_linear(
            vec![
                1.into(),
                2.into(),
                3.into(),
                4.into(),
                5.into(),
                16.into(),
                7.into(),
                8.into(),
                9.into(),
            ],
            3,
            3,
            Q,
        )
        .unwrap();

        assert_eq!(
            a.inv().unwrap().data,
            vec![
                (-83, 60).into(),
                (1, 10).into(),
                (17, 60).into(),
                (19, 15).into(),
                (-1, 5).into(),
                (-1, 15).into(),
                (-1, 20).into(),
                (1, 10).into(),
                (-1, 20).into()
            ]
        );
        assert_eq!(a.det().unwrap(), 60.into());

        let b = Matrix::from_linear(vec![1.into(), 2.into(), 3.into()], 3, 1, Q).unwrap();

        let r = a.solve(&b).unwrap();
        assert_eq!(r.data, vec![(-1, 3).into(), (2, 3).into(), 0.into()]);
    }

    #[test]
    fn solve_any() {
        let m = vec![
            vec![1.into(), 1.into(), 1.into()],
            vec![1.into(), 1.into(), 2.into()],
        ];
        let rhs = Matrix::new_vec(vec![3.into(), 2.into()], Q);

        let mat = Matrix::from_nested_vec(m, Q).unwrap();
        let r = mat.solve_any(&rhs).unwrap();
        assert_eq!(r.data, vec![4.into(), 0.into(), (-1).into()]);
    }

    #[test]
    fn row_reduce() {
        let mut a = Matrix::from_linear(
            vec![
                1.into(),
                2.into(),
                3.into(),
                4.into(),
                5.into(),
                6.into(),
                7.into(),
                8.into(),
                9.into(),
            ],
            3,
            3,
            Q,
        )
        .unwrap();

        assert_eq!(a.row_reduce(a.ncols() as u32), 2);

        assert_eq!(
            a.data,
            vec![
                1.into(),
                0.into(),
                (-1).into(),
                0.into(),
                1.into(),
                2.into(),
                0.into(),
                0.into(),
                0.into()
            ]
        );
    }

    #[test]
    fn orthogonalize() {
        let a = vec![
            Vector::new(vec![1.into(), 2.into(), 3.into()], Q),
            Vector::new(vec![4.into(), 5.into(), 6.into()], Q),
            Vector::new(vec![7.into(), 8.into(), 9.into()], Q),
        ];

        let res = Vector::orthogonalize(&a);
        for x in &res {
            for y in &res {
                if x != y {
                    assert_eq!(x.dot(y), (0, 1).into());
                }
            }
        }
    }

    #[test]
    fn inverse() {
        let a =
            Matrix::from_linear(vec![3.into(), 2.into(), 15.into(), 4.into()], 2, 2, Q).unwrap();

        let inv = a.inv().unwrap();
        assert_eq!(&a * &inv, Matrix::identity(2, Q));

        let a = Matrix::from_linear(
            vec![
                3.into(),
                2.into(),
                15.into(),
                4.into(),
                9.into(),
                6.into(),
                7.into(),
                8.into(),
                17.into(),
            ],
            3,
            3,
            Q,
        )
        .unwrap();

        let inv = a.inv().unwrap();
        assert_eq!(&a * &inv, Matrix::identity(3, Q));

        let a = Matrix::from_linear(
            vec![
                3.into(),
                2.into(),
                15.into(),
                4.into(),
                9.into(),
                6.into(),
                7.into(),
                8.into(),
                17.into(),
                45.into(),
                23.into(),
                12.into(),
                13.into(),
                14.into(),
                15.into(),
                16.into(),
            ],
            4,
            4,
            Q,
        )
        .unwrap();

        let inv = a.inv().unwrap();
        assert_eq!(&a * &inv, Matrix::identity(4, Q));
    }

    #[test]
    fn basis_reduction() {
        let v1 = Vector::new(vec![1.into(), 0.into(), 0.into(), 31416.into()], Z);
        let v2 = Vector::new(vec![0.into(), 1.into(), 0.into(), 27183.into()], Z);
        let v3 = Vector::new(vec![0.into(), 0.into(), 1.into(), (-320177).into()], Z);

        let basis = Vector::basis_reduction(&[v1, v2, v3], (3, 4).into());

        // 32.0177 = 5 * pi + 6 * e
        assert_eq!(basis[0].data, &[5, 6, 1, 1]);
    }

    #[test]
    fn jacobian() {
        let a = Vector::new(
            vec![
                parse!("x^2+y+z").unwrap(),
                parse!("y+z").unwrap(),
                parse!("z+x").unwrap(),
            ],
            AtomField::new(),
        );

        let b = a.jacobian(&[
            symbol!("x").into(),
            symbol!("y").into(),
            symbol!("z").into(),
        ]);
        assert_eq!(
            b.data,
            [
                parse!("2*x").unwrap(),
                Atom::new_num(1),
                Atom::new_num(1),
                Atom::new_num(0),
                Atom::new_num(1),
                Atom::new_num(1),
                Atom::new_num(1),
                Atom::new_num(0),
                Atom::new_num(1)
            ]
        );
    }

    #[test]
    fn split_augment() {
        let a = Matrix::from_linear(
            vec![1.into(), 1.into(), 1.into(), 1.into(), 1.into(), 2.into()],
            2,
            3,
            Q,
        )
        .unwrap();

        let b = Matrix::from_linear(vec![5.into(), 6.into(), 7.into(), 8.into()], 2, 2, Q).unwrap();

        let c = a.augment(&b).unwrap();

        let (d, e) = c.split_col(3).unwrap();

        assert_eq!(a, d);
        assert_eq!(b, e);
    }

    #[test]
    fn solve_fraction_free() {
        let a = Matrix::from_linear(
            vec![
                1.into(),
                (-2).into(),
                (3).into(),
                2.into(),
                (1).into(),
                1.into(),
                (-3).into(),
                2.into(),
                (-2).into(),
            ],
            3,
            3,
            Z,
        )
        .unwrap();

        let rhs = Matrix::from_linear(vec![7.into(), 4.into(), (-10).into()], 3, 1, Z).unwrap();

        let r = a.solve_fraction_free(&rhs).unwrap();
        assert_eq!(r.data, [2, -1, 1]);
    }

    #[test]
    fn test_matrix_permutation() {
        let a = Matrix::from_linear(
            vec![
                11.into(),
                12.into(),
                13.into(),
                21.into(),
                22.into(),
                23.into(),
                31.into(),
                32.into(),
                33.into(),
            ],
            3,
            3,
            Z,
        )
        .unwrap();

        let pv = vec![2 as u32, 0 as u32, 1 as u32];
        let permuted = a.permute_rows(&pv).unwrap();
        println!("{}", permuted);
        assert_eq!(permuted.data, [31, 32, 33, 11, 12, 13, 21, 22, 23]);
    }

    #[test]
    fn test_lu_decompose() {
        let l = Matrix::from_nested_vec(
            vec![
                vec![1.into(), 0.into(), 0.into()],
                vec![3.into(), 1.into(), 0.into()],
                vec![(-5).into(), 7.into(), 1.into()],
            ],
            Q,
        )
        .unwrap();
        let u = Matrix::from_nested_vec(
            vec![
                vec![1.into(), (-10).into(), 8.into()],
                vec![0.into(), 1.into(), 0.into()],
                vec![0.into(), 0.into(), 1.into()],
            ],
            Q,
        )
        .unwrap();
        let m = l.mul(&u);
        let (res_pv, res_l, res_u) = m.lu_decompose().unwrap();
        assert_eq!(res_l, l);
        assert_eq!(res_u, u);
        assert_eq!(res_pv, [0, 1, 2]);

        let m2 = Matrix::from_nested_vec(
            vec![
                vec![0.into(), 2.into(), 3.into()],
                vec![4.into(), 5.into(), 6.into()],
                vec![7.into(), 8.into(), 9.into()],
            ],
            Q,
        )
        .unwrap();
        let (res_pv, res_l, res_u) = m2.lu_decompose().unwrap();
        assert_eq!(res_l.mul(&res_u), m2.permute_rows(&res_pv).unwrap());

        let field = AtomField {
            cancel_check_on_division: true,
            custom_normalization: Some(Box::new(|a: AtomView, out: &mut Atom| {
                *out = a.expand().collect_num();
                true
            })),
        };
        let zero = &field.zero();
        let m3 = Matrix::from_nested_vec(
            vec![
                vec![Atom::new_num(2), Atom::new_num(3), Atom::new_num(5)],
                vec![
                    Atom::parse("(x+3)^2-x^2-6*x-2").unwrap(),
                    Atom::new_num(11),
                    Atom::new_num(13),
                ],
                vec![Atom::new_num(17), Atom::new_num(23), Atom::new_num(31)],
            ],
            field.clone(),
        )
        .unwrap();
        let (res_pv, res_l, res_u) = m3.lu_decompose().unwrap();

        let prod = res_l.mul(&res_u);
        let perm = m3.permute_rows(&res_pv).unwrap();
        for i in 0..3 {
            for j in 0..3 {
                let lhs = &prod[(i, j)];
                let rhs = &perm[(i, j)];
                assert_eq!(&zero.clone(), &field.sub(lhs, rhs));
            }
        }

        let m4 = Matrix::from_nested_vec(
            vec![
                vec![0.into(), 2.into(), 3.into(), 4.into()],
                vec![5.into(), 6.into(), 7.into(), 8.into()],
                vec![9.into(), 10.into(), 11.into(), 12.into()],
            ],
            Q,
        )
        .unwrap();
        let (res_pv, res_l, res_u) = m4.lu_decompose().unwrap();
        assert_eq!(res_l.mul(&res_u), m4.permute_rows(&res_pv).unwrap());
    }
}<|MERGE_RESOLUTION|>--- conflicted
+++ resolved
@@ -1774,15 +1774,9 @@
     use std::ops::Mul;
 
     use crate::{
-<<<<<<< HEAD
         atom::{Atom, AtomCore, AtomView},
         domains::{atom::AtomField, integer::Z, rational::Q, Ring},
-        symb,
-=======
-        atom::Atom,
-        domains::{atom::AtomField, integer::Z, rational::Q},
         parse, symbol,
->>>>>>> ff6d2f4a
         tensors::matrix::{Matrix, Vector},
     };
 
@@ -2110,7 +2104,6 @@
 
         let pv = vec![2 as u32, 0 as u32, 1 as u32];
         let permuted = a.permute_rows(&pv).unwrap();
-        println!("{}", permuted);
         assert_eq!(permuted.data, [31, 32, 33, 11, 12, 13, 21, 22, 23]);
     }
 
@@ -2164,7 +2157,7 @@
             vec![
                 vec![Atom::new_num(2), Atom::new_num(3), Atom::new_num(5)],
                 vec![
-                    Atom::parse("(x+3)^2-x^2-6*x-2").unwrap(),
+                    parse!("(x+3)^2-x^2-6*x-2").unwrap(),
                     Atom::new_num(11),
                     Atom::new_num(13),
                 ],

--- conflicted
+++ resolved
@@ -58,13 +58,8 @@
 rand = "0.8.5"
 rand_xoshiro = "0.6"
 rayon = "1.8"
-<<<<<<< HEAD
-rug = "1.25"
+rug = "=1.25.0"
 self_cell = "1.0"
-=======
-rug = "=1.25.0"
-self_cell = {version = "1.0", optional = true}
->>>>>>> 9c94fab8
 serde = {version = "1.0", features = ["derive"]}
 smallvec = "1.13"
 smartstring = "1.0"
